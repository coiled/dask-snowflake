--- conflicted
+++ resolved
@@ -114,7 +114,6 @@
 @delayed
 def _fetch_batches(query, connection_kwargs):
     if "application" not in connection_kwargs:
-        # TODO: Set partner connect ID / application to dask once public
         connection_kwargs["application"] = dask.config.get("snowflake.partner", "dask")
     with snowflake.connector.connect(**connection_kwargs) as conn:
         with conn.cursor() as cur:
@@ -160,15 +159,6 @@
     ... )
 
     """
-<<<<<<< HEAD
-=======
-    if "application" not in connection_kwargs:
-        # TODO: Set partner connect ID / application to dask once public
-        connection_kwargs["application"] = dask.config.get(
-            "snowflake.partner", "dask"
-        )
->>>>>>> f1114e53
-
     label = "read-snowflake-"
     output_name = label + tokenize(
         query,
